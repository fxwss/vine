// @ts-ignore
import Benchmark from 'benchmark'
import { z } from 'zod'
import vine from '../index.js'
<<<<<<< HEAD
import Joi from 'joi'
import Ajv, { AsyncSchema } from 'ajv'
=======
import * as valibot from 'valibot'
>>>>>>> f94d2746

function getData() {
  return {
    contact: {
      type: 'phone',
      mobile_number: '9210210102',
    },
  }
}

const zodSchema = z.object({
  contact: z.union([
    z.object({
      type: z.literal('email'),
      email: z.string(),
    }),
    z.object({
      type: z.literal('phone'),
      mobile_number: z.string(),
    }),
  ]),
})

const vineSchema = vine.compile(
  vine.object({
    contact: vine.union([
      vine.union.if(
        (value) => vine.helpers.isObject(value) && value.type === 'email',
        vine.object({
          type: vine.literal('email'),
          email: vine.string(),
        })
      ),
      vine.union.if(
        (value) => vine.helpers.isObject(value) && value.type === 'phone',
        vine.object({
          type: vine.literal('phone'),
          mobile_number: vine.string(),
        })
      ),
    ]),
  })
)

<<<<<<< HEAD
const joiSchema = Joi.object({
  contact: Joi.alternatives()
    .try(
      Joi.object({ type: 'email', email: Joi.string().required() }),
      Joi.object({ type: 'phone', mobile_number: Joi.string().required() })
    )
    .required(),
}).required()

const ajv = new Ajv.default({ discriminator: true })
interface AjvEmail {
  type: 'email'
  email: string
}
interface AjvPhone {
  type: 'phone'
  mobile_number: string
}
interface AjvData {
  contact: AjvEmail | AjvPhone
}
const ajvSchema: AsyncSchema = {
  $async: true,
  type: 'object',
  properties: {
    contact: {
      type: 'object',
      discriminator: { propertyName: 'type' },
      required: ['type'],
      oneOf: [
        {
          properties: {
            type: { const: 'email' },
            email: { type: 'string', nullable: false },
          },
          required: ['email'],
        },
        {
          properties: {
            type: { const: 'phone' },
            mobile_number: { type: 'string', nullable: false },
          },
          required: ['mobile_number'],
        },
      ],
    },
  },
  required: ['contact'],
  additionalProperties: false,
}
const ajvValidator = ajv.compile<AjvData>(ajvSchema)
=======
const valibotSchema = valibot.object({
  contact: valibot.union([
    valibot.object({
      type: valibot.literal('email'),
      email: valibot.string(),
    }),
    valibot.object({
      type: valibot.literal('phone'),
      mobile_number: valibot.string(),
    }),
  ]),
})
>>>>>>> f94d2746

console.log('=======================')
console.log('Benchmarking unions')
console.log('=======================')

const suite = new Benchmark.Suite()
suite
  .add('Vine', {
    defer: true,
    fn: function (deferred: any) {
      vineSchema.validate(getData()).then(() => deferred.resolve())
    },
  })
  .add('Zod', {
    defer: true,
    fn: function (deferred: any) {
      zodSchema.parseAsync(getData()).then(() => deferred.resolve())
    },
  })
  .add('Valibot', {
    defer: true,
    fn: function (deferred: any) {
      valibot.parseAsync(valibotSchema, getData()).then(() => deferred.resolve())
    },
  })
  .add('Joi', {
    defer: true,
    fn: function (deferred: any) {
      joiSchema
        .validateAsync(getData())
        .then(() => deferred.resolve())
        .catch((err) => console.dir(err, { depth: 20, colors: true }))
    },
  })
  .add('Ajv', {
    defer: true,
    fn: function (deferred: any) {
      ajvValidator(getData())
        .then(() => deferred.resolve())
        .catch(console.log)
    },
  })
  .on('cycle', function (event: any) {
    console.log(String(event.target))
  })
  .on('complete', function (this: any) {
    console.log('Fastest is ' + this.filter('fastest').map('name'))
  })
  .run({ async: true })<|MERGE_RESOLUTION|>--- conflicted
+++ resolved
@@ -2,12 +2,9 @@
 import Benchmark from 'benchmark'
 import { z } from 'zod'
 import vine from '../index.js'
-<<<<<<< HEAD
+import * as valibot from 'valibot'
 import Joi from 'joi'
 import Ajv, { AsyncSchema } from 'ajv'
-=======
-import * as valibot from 'valibot'
->>>>>>> f94d2746
 
 function getData() {
   return {
@@ -52,7 +49,19 @@
   })
 )
 
-<<<<<<< HEAD
+const valibotSchema = valibot.object({
+  contact: valibot.union([
+    valibot.object({
+      type: valibot.literal('email'),
+      email: valibot.string(),
+    }),
+    valibot.object({
+      type: valibot.literal('phone'),
+      mobile_number: valibot.string(),
+    }),
+  ]),
+})
+
 const joiSchema = Joi.object({
   contact: Joi.alternatives()
     .try(
@@ -104,20 +113,6 @@
   additionalProperties: false,
 }
 const ajvValidator = ajv.compile<AjvData>(ajvSchema)
-=======
-const valibotSchema = valibot.object({
-  contact: valibot.union([
-    valibot.object({
-      type: valibot.literal('email'),
-      email: valibot.string(),
-    }),
-    valibot.object({
-      type: valibot.literal('phone'),
-      mobile_number: valibot.string(),
-    }),
-  ]),
-})
->>>>>>> f94d2746
 
 console.log('=======================')
 console.log('Benchmarking unions')
