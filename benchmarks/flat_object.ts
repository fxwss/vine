--- conflicted
+++ resolved
@@ -3,12 +3,9 @@
 import { z } from 'zod'
 import * as yup from 'yup'
 import vine from '../index.js'
-<<<<<<< HEAD
+import * as valibot from 'valibot'
 import Joi from 'joi'
 import Ajv, { AsyncSchema } from 'ajv'
-=======
-import * as valibot from 'valibot'
->>>>>>> f94d2746
 
 function getData() {
   return {
@@ -36,7 +33,11 @@
   })
 )
 
-<<<<<<< HEAD
+const valibotSchema = valibot.object({
+  username: valibot.string(),
+  password: valibot.string(),
+})
+
 const joiSchema = Joi.object({
   username: Joi.string().required(),
   password: Joi.string().required(),
@@ -58,12 +59,6 @@
   additionalProperties: false,
 }
 const ajvValidator = ajv.compile<AjvData>(ajvSchema)
-=======
-const valibotSchema = valibot.object({
-  username: valibot.string(),
-  password: valibot.string(),
-})
->>>>>>> f94d2746
 
 console.log('===============================')
 console.log('Benchmarking with flat object')
