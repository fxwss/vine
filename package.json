{
  "name": "@vinejs/vine",
  "description": "Form data validation library for Node.js",
  "version": "1.7.1",
  "engines": {
    "node": ">=18.16.0"
  },
  "main": "build/index.js",
  "type": "module",
  "files": [
    "build",
    "!build/benchmarks",
    "!build/bin",
    "!build/tests"
  ],
  "exports": {
    ".": "./build/index.js",
    "./defaults": "./build/src/defaults.js",
    "./factories": "./build/factories/main.js",
    "./types": "./build/src/types.js"
  },
  "scripts": {
    "pretest": "npm run lint",
    "test": "c8 npm run quick:test",
    "quick:test": "node --loader=ts-node/esm --enable-source-maps bin/test.ts",
    "clean": "del-cli build",
    "typecheck": "tsc --noEmit",
    "precompile": "npm run lint && npm run clean",
    "compile": "tsup-node && tsc --emitDeclarationOnly --declaration",
    "build": "npm run compile",
    "release": "np",
    "version": "npm run build",
    "prepublishOnly": "npm run build",
    "lint": "eslint . --ext=.ts",
    "format": "prettier --write .",
    "benchmark": "node build/benchmarks/flat_object.js && node build/benchmarks/nested_object.js && node build/benchmarks/array.js && node build/benchmarks/union.js",
    "sync-labels": "github-label-sync --labels .github/labels.json vinejs/vine"
  },
  "devDependencies": {
<<<<<<< HEAD
    "@commitlint/cli": "^17.6.5",
    "@commitlint/config-conventional": "^17.6.5",
    "@japa/assert": "^1.4.1",
    "@japa/expect-type": "^1.0.3",
    "@japa/run-failed-tests": "^1.1.1",
    "@japa/runner": "^2.5.1",
    "@japa/snapshot": "^1.0.1-2",
    "@japa/spec-reporter": "^1.3.3",
    "@swc/core": "^1.3.63",
    "@types/node": "^20.3.1",
    "ajv": "^8.12.0",
=======
    "@adonisjs/eslint-config": "^1.2.1",
    "@adonisjs/prettier-config": "^1.2.1",
    "@adonisjs/tsconfig": "^1.2.1",
    "@commitlint/cli": "^18.6.0",
    "@commitlint/config-conventional": "^18.6.0",
    "@japa/assert": "^2.1.0",
    "@japa/expect-type": "^2.0.1",
    "@japa/runner": "^3.1.1",
    "@swc/core": "^1.3.107",
    "@types/dlv": "^1.1.4",
    "@types/node": "^20.11.10",
>>>>>>> f94d2746
    "benchmark": "^2.1.4",
    "c8": "^9.1.0",
    "del-cli": "^5.1.0",
    "eslint": "^8.56.0",
    "github-label-sync": "^2.3.1",
<<<<<<< HEAD
    "husky": "^8.0.3",
    "joi": "^17.9.2",
    "np": "^8.0.4",
    "prettier": "^2.8.7",
    "ts-node": "^10.9.1",
    "typescript": "^5.1.3",
    "yup": "^1.2.0",
    "zod": "^3.21.4"
=======
    "husky": "^9.0.6",
    "np": "^9.2.0",
    "prettier": "^3.2.4",
    "ts-node": "^10.9.2",
    "tsup": "^8.0.1",
    "typescript": "^5.3.3",
    "valibot": "^0.28.1",
    "yup": "^1.3.3",
    "zod": "^3.22.4"
>>>>>>> f94d2746
  },
  "dependencies": {
    "@poppinss/macroable": "^1.0.1",
    "@types/validator": "^13.11.8",
    "@vinejs/compiler": "^2.4.0",
    "camelcase": "^8.0.0",
    "dayjs": "^1.11.10",
    "dlv": "^1.1.3",
    "normalize-url": "^8.0.0",
    "validator": "^13.11.0"
  },
  "author": "virk,vinejs",
  "license": "MIT",
  "homepage": "https://github.com/vinejs/vine#readme",
  "repository": {
    "type": "git",
    "url": "git+https://github.com/vinejs/vine.git"
  },
  "bugs": {
    "url": "https://github.com/vinejs/vine/issues"
  },
  "keywords": [],
  "types": "./build/index.d.ts",
  "eslintConfig": {
    "extends": "@adonisjs/eslint-config/package"
  },
  "prettier": "@adonisjs/prettier-config",
  "commitlint": {
    "extends": [
      "@commitlint/config-conventional"
    ]
  },
  "publishConfig": {
    "access": "public",
    "tag": "latest"
  },
  "np": {
    "message": "chore(release): %s",
    "tag": "latest",
    "branch": "main",
    "anyBranch": false
  },
  "c8": {
    "reporter": [
      "text",
      "html"
    ],
    "exclude": [
      "tests/**",
      "factories/**",
      "bin/**",
      "benchmarks/**"
    ]
  },
  "directories": {
    "test": "tests"
  },
  "tsup": {
    "entry": [
      "./index.ts",
      "./src/defaults.ts",
      "./factories/main.ts",
      "./src/types.ts",
      "./benchmarks/flat_object.ts",
      "./benchmarks/nested_object.ts",
      "./benchmarks/array.ts",
      "./benchmarks/union.ts"
    ],
    "outDir": "./build",
    "clean": true,
    "format": "esm",
    "dts": false,
    "sourcemap": true,
    "target": "esnext"
  }
}<|MERGE_RESOLUTION|>--- conflicted
+++ resolved
@@ -37,19 +37,6 @@
     "sync-labels": "github-label-sync --labels .github/labels.json vinejs/vine"
   },
   "devDependencies": {
-<<<<<<< HEAD
-    "@commitlint/cli": "^17.6.5",
-    "@commitlint/config-conventional": "^17.6.5",
-    "@japa/assert": "^1.4.1",
-    "@japa/expect-type": "^1.0.3",
-    "@japa/run-failed-tests": "^1.1.1",
-    "@japa/runner": "^2.5.1",
-    "@japa/snapshot": "^1.0.1-2",
-    "@japa/spec-reporter": "^1.3.3",
-    "@swc/core": "^1.3.63",
-    "@types/node": "^20.3.1",
-    "ajv": "^8.12.0",
-=======
     "@adonisjs/eslint-config": "^1.2.1",
     "@adonisjs/prettier-config": "^1.2.1",
     "@adonisjs/tsconfig": "^1.2.1",
@@ -61,22 +48,11 @@
     "@swc/core": "^1.3.107",
     "@types/dlv": "^1.1.4",
     "@types/node": "^20.11.10",
->>>>>>> f94d2746
     "benchmark": "^2.1.4",
     "c8": "^9.1.0",
     "del-cli": "^5.1.0",
     "eslint": "^8.56.0",
     "github-label-sync": "^2.3.1",
-<<<<<<< HEAD
-    "husky": "^8.0.3",
-    "joi": "^17.9.2",
-    "np": "^8.0.4",
-    "prettier": "^2.8.7",
-    "ts-node": "^10.9.1",
-    "typescript": "^5.1.3",
-    "yup": "^1.2.0",
-    "zod": "^3.21.4"
-=======
     "husky": "^9.0.6",
     "np": "^9.2.0",
     "prettier": "^3.2.4",
@@ -86,7 +62,6 @@
     "valibot": "^0.28.1",
     "yup": "^1.3.3",
     "zod": "^3.22.4"
->>>>>>> f94d2746
   },
   "dependencies": {
     "@poppinss/macroable": "^1.0.1",
